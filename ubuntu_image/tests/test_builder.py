--- conflicted
+++ resolved
@@ -746,6 +746,7 @@
             state.images = os.path.join(workdir, '.images')
             state.disk_img = os.path.join(workdir, 'disk.img')
             state.image_size = MiB(10)
+            state.rootfs_size = MiB(1)
             os.makedirs(state.images)
             # Craft a gadget schema.
             part0 = SimpleNamespace(
@@ -767,11 +768,7 @@
             part2 = SimpleNamespace(
                 name='gamma',
                 type='mbr',
-<<<<<<< HEAD
                 role=StructureRole.mbr,
-=======
-                role=None,
->>>>>>> 865bbe33
                 size=MiB(1),
                 offset=0,
                 offset_write=None,
@@ -780,18 +777,13 @@
                 name=None,
                 type=('83', '0FC63DAF-8483-4772-8E79-3D69D8477DE4'),
                 role=StructureRole.system_data,
-                size=MiB(1),
+                size=state.rootfs_size,
                 offset=MiB(5),
                 offset_write=None,
                 )
             volume = SimpleNamespace(
-<<<<<<< HEAD
-                # Ordered by offset, as would happen by the parser.
+                # gadget.yaml appearance order.
                 structures=[part2, part0, part1, part3],
-=======
-                # gadget.yaml appearance order.
-                structures=[part2, part0, part1],
->>>>>>> 865bbe33
                 schema=VolumeSchema.gpt,
                 )
             state.gadget = SimpleNamespace(
@@ -810,13 +802,7 @@
             with open(part2_img, 'wb') as fp:
                 fp.write(b'\3' * 13)
             root_img = os.path.join(state.images, 'part3.img')
-            state.rootfs_size = MiB(1)
-<<<<<<< HEAD
             with open(root_img, 'wb') as fp:
-=======
-            state.rootfs_offset = MiB(5)
-            with open(state.root_img, 'wb') as fp:
->>>>>>> 865bbe33
                 fp.write(b'\4' * 14)
             state.part_images = [part2_img, part0_img, part1_img, root_img]
             # Create the disk.
@@ -882,18 +868,28 @@
             state.images = os.path.join(workdir, '.images')
             state.disk_img = os.path.join(workdir, 'disk.img')
             state.image_size = MiB(10)
+            state.rootfs_size = MiB(1)
             os.makedirs(state.images)
             # Craft a gadget schema.
             part0 = SimpleNamespace(
                 name='assets',
+                role=None,
                 size=MiB(1),
                 offset=0,
                 offset_write=None,
                 type='bare',
                 )
+            part1 = SimpleNamespace(
+                name=None,
+                type=('83', '0FC63DAF-8483-4772-8E79-3D69D8477DE4'),
+                role=StructureRole.system_data,
+                size=state.rootfs_size,
+                offset=MiB(5),
+                offset_write=None,
+                )
             volume = SimpleNamespace(
                 # gadget.yaml appearance order.
-                structures=[part0],
+                structures=[part0, part1],
                 schema=VolumeSchema.gpt,
                 )
             state.gadget = SimpleNamespace(
@@ -905,12 +901,10 @@
             part0_img = os.path.join(state.images, 'part0.img')
             with open(part0_img, 'wb') as fp:
                 fp.write(b'\1' * 11)
-            state.root_img = os.path.join(state.images, 'root.img')
-            state.rootfs_size = MiB(1)
-            state.rootfs_offset = MiB(5)
-            with open(state.root_img, 'wb') as fp:
+            root_img = os.path.join(state.images, 'root.img')
+            with open(root_img, 'wb') as fp:
                 fp.write(b'\4' * 14)
-            state.boot_images = [part0_img]
+            state.part_images = [part0_img, root_img]
             # Create the disk.
             next(state)
             # Verify some parts of the disk.img's content.  First, that we've
@@ -956,6 +950,7 @@
             state.images = os.path.join(workdir, '.images')
             state.disk_img = os.path.join(workdir, 'disk.img')
             state.image_size = MiB(10)
+            state.rootfs_size = MiB(1)
             os.makedirs(state.images)
             # Craft a gadget schema.
             part0 = SimpleNamespace(
@@ -977,15 +972,23 @@
             part2 = SimpleNamespace(
                 name='gamma',
                 type='mbr',
-                role=None,
+                role=StructureRole.mbr,
                 size=MiB(1),
                 offset=0,
                 offset_write=None,
                 )
+            part3 = SimpleNamespace(
+                name=None,
+                type=('83', '0FC63DAF-8483-4772-8E79-3D69D8477DE4'),
+                role=StructureRole.system_data,
+                size=state.rootfs_size,
+                offset=MiB(5),
+                offset_write=None,
+                )
             volume = SimpleNamespace(
                 # gadget.yaml appearance order which does not match the disk
                 # offset order.  LP: #1642999
-                structures=[part1, part0, part2],
+                structures=[part1, part0, part2, part3],
                 schema=VolumeSchema.gpt,
                 )
             state.gadget = SimpleNamespace(
@@ -1003,12 +1006,10 @@
             part2_img = os.path.join(state.images, 'part2.img')
             with open(part2_img, 'wb') as fp:
                 fp.write(b'\3' * 13)
-            state.root_img = os.path.join(state.images, 'root.img')
-            state.rootfs_size = MiB(1)
-            state.rootfs_offset = MiB(5)
-            with open(state.root_img, 'wb') as fp:
+            root_img = os.path.join(state.images, 'root.img')
+            with open(root_img, 'wb') as fp:
                 fp.write(b'\4' * 14)
-            state.boot_images = [part1_img, part0_img, part2_img]
+            state.part_images = [part1_img, part0_img, part2_img, root_img]
             # Create the disk.
             next(state)
             # Verify some parts of the disk.img's content.  First, that we've
@@ -1074,6 +1075,7 @@
             state.images = os.path.join(workdir, '.images')
             state.disk_img = os.path.join(workdir, 'disk.img')
             state.image_size = MiB(10)
+            state.rootfs_size = MiB(1)
             os.makedirs(state.images)
             # Craft a gadget schema.
             part0 = SimpleNamespace(
@@ -1081,13 +1083,20 @@
                 role=StructureRole.system_boot,
                 filesystem_label='system-boot',
                 type='da',
-                role=None,
                 size=MiB(1),
                 offset=MiB(1),
                 offset_write=None,
                 )
-            volume = SimpleNamespace(
-                structures=[part0],
+            part1 = SimpleNamespace(
+                name=None,
+                type=('83', '0FC63DAF-8483-4772-8E79-3D69D8477DE4'),
+                role=StructureRole.system_data,
+                size=state.rootfs_size,
+                offset=MiB(2),
+                offset_write=None,
+                )
+            volume = SimpleNamespace(
+                structures=[part0, part1],
                 schema=VolumeSchema.mbr,
                 )
             state.gadget = SimpleNamespace(
@@ -1099,12 +1108,10 @@
             part0_img = os.path.join(state.images, 'part0.img')
             with open(part0_img, 'wb') as fp:
                 fp.write(b'\1' * 11)
-            state.root_img = os.path.join(state.images, 'root.img')
-            state.rootfs_size = MiB(1)
-            state.rootfs_offset = MiB(2)
-            with open(state.root_img, 'wb') as fp:
+            root_img = os.path.join(state.images, 'root.img')
+            with open(root_img, 'wb') as fp:
                 fp.write(b'\4' * 14)
-            state.part_images = [part0_img]
+            state.part_images = [part0_img, root_img]
             # Create the disk.
             next(state)
             # Verify the disk image's partition table.
@@ -1134,6 +1141,7 @@
             state.images = os.path.join(workdir, '.images')
             state.disk_img = os.path.join(workdir, 'disk.img')
             state.image_size = MiB(10)
+            state.rootfs_size = MiB(1)
             os.makedirs(state.images)
             # Craft a gadget schema.
             part0 = SimpleNamespace(
@@ -1152,8 +1160,16 @@
                 offset=MiB(4),
                 offset_write=('alpha', 200),
                 )
-            volume = SimpleNamespace(
-                structures=[part0, part1],
+            part2 = SimpleNamespace(
+                name=None,
+                type=('83', '0FC63DAF-8483-4772-8E79-3D69D8477DE4'),
+                role=StructureRole.system_data,
+                size=state.rootfs_size,
+                offset=MiB(5),
+                offset_write=None,
+                )
+            volume = SimpleNamespace(
+                structures=[part0, part1, part2],
                 schema=VolumeSchema.gpt,
                 )
             state.gadget = SimpleNamespace(
@@ -1168,11 +1184,10 @@
             part1_img = os.path.join(state.images, 'part1.img')
             with open(part1_img, 'wb') as fp:
                 fp.write(b'\2' * 12)
-            state.root_img = os.path.join(state.images, 'root.img')
-            state.rootfs_size = MiB(1)
-            with open(state.root_img, 'wb') as fp:
+            root_img = os.path.join(state.images, 'root.img')
+            with open(root_img, 'wb') as fp:
                 fp.write(b'\4' * 14)
-            state.part_images = [part0_img, part1_img]
+            state.part_images = [part0_img, part1_img, root_img]
             # Create the disk.
             next(state)
             # Verify that beta's offset was written 200 bytes past the start
@@ -1411,9 +1426,11 @@
             state = resources.enter_context(XXXModelAssertionBuilder(args))
             state._next.pop()
             state._next.append(state.prepare_filesystems)
+            state.rootfs_size = MiB(1)
             # Craft a gadget schema.
             part0 = SimpleNamespace(
                 name='alpha',
+                role=None,
                 type='aa',
                 size=MiB(1),
                 offset=MiB(2),
@@ -1423,6 +1440,7 @@
                 )
             part1 = SimpleNamespace(
                 name='beta',
+                role=None,
                 type='bb',
                 size=MiB(1),
                 offset=MiB(4),
@@ -1432,6 +1450,7 @@
                 )
             part2 = SimpleNamespace(
                 name='gamma',
+                role=StructureRole.mbr,
                 type='mbr',
                 size=MiB(1),
                 offset=0,
@@ -1439,16 +1458,23 @@
                 filesystem=FileSystemType.ext4,
                 filesystem_label='gamma',
                 )
+            part3 = SimpleNamespace(
+                name=None,
+                type=('83', '0FC63DAF-8483-4772-8E79-3D69D8477DE4'),
+                role=StructureRole.system_data,
+                size=state.rootfs_size,
+                offset=MiB(5),
+                offset_write=None,
+                )
             volume = SimpleNamespace(
                 # gadget.yaml appearance order which does not match the disk
                 # offset order.  LP: #1642999
-                structures=[part1, part0, part2],
+                structures=[part1, part0, part2, part3],
                 schema=VolumeSchema.gpt,
                 )
             state.gadget = SimpleNamespace(
                 volumes=dict(volume1=volume),
                 )
-            state.rootfs_size = MiB(1)
             # Mock the run() call to prove that we never call dd.
             resources.enter_context(patch('ubuntu_image.builder.run'))
             mock = resources.enter_context(
@@ -1507,7 +1533,6 @@
                 filesystem_label='system-boot',
                 filesystem='vfat',
                 type='0C',
-                role=None,
                 size=MiB(128),
                 offset=MiB(1),
                 offset_write=None,
@@ -1534,19 +1559,10 @@
             part0_img = os.path.join(state.images, 'part0.img')
             with open(part0_img, 'wb') as fp:
                 fp.write(b'\1' * 11)
-<<<<<<< HEAD
             root_img = os.path.join(state.images, 'part1.img')
             with open(root_img, 'wb') as fp:
                 fp.write(b'\2' * state.rootfs_size)
             state.part_images = [part0_img, root_img]
-=======
-            state.root_img = os.path.join(state.images, 'root.img')
-            state.rootfs_size = 947980
-            state.rootfs_offset = MiB(129)
-            with open(state.root_img, 'wb') as fp:
-                fp.write(b'\2' * 947980)
-            state.boot_images = [part0_img]
->>>>>>> 865bbe33
             # Create the disk.
             next(state)
             # The root file system must be at least 947980 bytes.
