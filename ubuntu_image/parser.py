--- conflicted
+++ resolved
@@ -5,13 +5,8 @@
 
 from enum import Enum
 from io import StringIO
-<<<<<<< HEAD
-from operator import methodcaller
+from operator import attrgetter, methodcaller
 from ubuntu_image.helpers import GiB, MiB, as_size, transform
-=======
-from operator import attrgetter, methodcaller
-from ubuntu_image.helpers import MiB, as_size, transform
->>>>>>> a1e1b3db
 from uuid import UUID
 from voluptuous import Any, Coerce, Invalid, Match, Optional, Required, Schema
 from yaml import load
